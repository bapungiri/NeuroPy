from copy import deepcopy
from typing import Sequence, Union
import itertools # for flattening lists with itertools.chain.from_iterable()
import numpy as np
import h5py # for to_hdf and read_hdf definitions
from pandas.core.indexing import IndexingError

import pandas as pd
from .epoch import Epoch
from .datawriter import DataWriter
from neuropy.utils.mixins.time_slicing import StartStopTimesMixin, TimeSlicableObjectProtocol, TimeSlicableIndiciesMixin, TimeSlicedMixin
from neuropy.utils.mixins.concatenatable import ConcatenationInitializable
from neuropy.utils.mixins.dataframe_representable import DataFrameRepresentable
from neuropy.utils.mixins.HDF5_representable import HDF_DeserializationMixin, post_deserialize, HDF_SerializationMixin, HDFMixin
from neuropy.utils.mixins.time_slicing import TimePointEventAccessor

""" --- Helper FUNCTIONS """
def build_position_df_time_window_idx(active_pos_df: pd.DataFrame, curr_active_time_windows, debug_print=False):
    """ adds the time_window_idx column to the active_pos_df
    Usage:
        curr_active_time_windows = np.array(pho_custom_decoder.active_time_windows)
        active_pos_df = build_position_df_time_window_idx(sess.position.to_dataframe(), curr_active_time_windows)
    """
    active_pos_df['time_window_idx'] = np.full_like(active_pos_df['t'], -1, dtype='int')
    starts = curr_active_time_windows[:,0]
    stops = curr_active_time_windows[:,1]
    num_slices = len(starts)
    if debug_print:
        print(f'starts: {np.shape(starts)}, stops: {np.shape(stops)}, num_slices: {num_slices}')
    for i in np.arange(num_slices):
        active_pos_df.loc[active_pos_df[active_pos_df.position.time_variable_name].between(starts[i], stops[i], inclusive='both'), ['time_window_idx']] = int(i) # set the 'time_window_idx' identifier on the object
    active_pos_df['time_window_idx'] = active_pos_df['time_window_idx'].astype(int) # ensure output is the correct datatype
    return active_pos_df

<<<<<<< HEAD
class Position(DataWriter):
    def __init__(
        self,
        traces: np.ndarray,
        t_start=0,
        sampling_rate=120,
        time=None,
        metadata=None,
    ) -> None:
        if traces.ndim == 1:
            traces = traces.reshape(1, -1)
=======

def build_position_df_resampled_to_time_windows(active_pos_df: pd.DataFrame, time_bin_size=0.02):
    """ Note that this returns a TimedeltaIndexResampler, not a dataframe proper. To get the real dataframe call .nearest() on output.

    Usage:
        time_binned_position_resampler = build_position_df_resampled_to_time_windows(computation_result.sess.position.to_dataframe(), time_bin_size=computation_result.computation_config.pf_params.time_bin_size) # TimedeltaIndexResampler
        time_binned_position_df = time_binned_position_resampler.nearest() # an actual dataframe
    """
    position_time_delta = pd.to_timedelta(active_pos_df[active_pos_df.position.time_variable_name], unit="sec")
    active_pos_df['time_delta_sec'] = position_time_delta
    active_pos_df = active_pos_df.set_index('time_delta_sec')
    window_resampled_pos_df = active_pos_df.resample(f'{time_bin_size}S', base=0) #.nearest() # '0.02S' 0.02 second bins
    # window_resampled_pos_df = active_pos_df.resample(f'{time_bin_size}S') # , origin='start'
    # What happened to the `base` parameter in Pandas v2? I used to `window_resampled_pos_df = active_pos_df.resample(f'{time_bin_size}S', base=0)` and now I get `TypeError: resample() got an unexpected keyword argument 'base'`

    return window_resampled_pos_df
>>>>>>> 89853d88



""" --- Helper MIXINS """
class PositionDimDataMixin:
    """ Implementors gain convenience properties to access .x, .y, and .z variables as properties. 
    Requirements:
        Implement  
            @property
            def df(self):
                return <a dataframe>
    """
    __time_variable_name = 't' # currently hardcoded
    
    @property
    def df(self):
        """The df property."""
        raise NotImplementedError # must be overriden by implementor 
        # return self._obj # for PositionAccessor
        # return self._data # for Position
    @df.setter
    def df(self, value):
        raise NotImplementedError # must be overriden by implementor 
        # self._obj = value # for PositionAccessor
        # self._data = value # for Position
    
    
    # Position
    @property
    def x(self):
        return self.df['x'].to_numpy()

    @x.setter
    def x(self, x):
        self.df.loc[:, 'x'] = x

    @property
    def y(self):
        assert self.ndim > 1, "No y for one-dimensional position"
        return self.df['y'].to_numpy()

    @y.setter
    def y(self, y):
        assert self.ndim > 1, "Position data has only one dimension"
        self.df.loc[:, 'y'] = y

    @property
    def z(self):
        assert self.ndim == 3, "Position data is not three-dimensional"
        return self.df['z'].to_numpy()

    @z.setter
    def z(self, z):
        self.df.loc[:, 'z'] = z
    
    @property
    def traces(self):
        """ Compatibility method for the old-style implementation. """
        # print('traces accessed with self.ndim of {}'.format(self.ndim))
        if self.ndim == 1:
            return self.df[['x']].to_numpy().T
        elif self.ndim >= 2:
            return self.df[['x','y']].to_numpy().T
        elif self.ndim >= 3:
            return self.df[['x','y','z']].to_numpy().T
        else:
            raise IndexingError
        
    # Time Properties:
    @property
    def time_variable_name(self):
        return PositionDimDataMixin.__time_variable_name
    @property
    def time(self):
        return self.df[self.time_variable_name].to_numpy()
    @property
    def t_start(self):
        return self.df[self.time_variable_name].iloc[0]
    @t_start.setter
    def t_start(self, t):
        raise NotImplementedError
        # self._t_start = t
    @property
    def t_stop(self):
        return self.df[self.time_variable_name].iloc[-1]
    @property
    def duration(self):
        return self.t_stop - self.t_start
        # return float(self.n_frames) / float(self.sampling_rate)

    # Dimension Properties:
    @property
    def ndim(self):
        """ returns the count of the spatial columns that the dataframe has """
        return np.sum(np.isin(['x','y','z'], self.df.columns))
    @property
    def dim_columns(self):
        """ returns the labels of the columns that correspond to spatial columns 
            If ndim == 1, returns ['x'], 
            if ndim == 2, returns ['x','y'], etc.
        """
        spatial_column_labels = np.array(['x','y','z'])
        return list(spatial_column_labels[np.isin(spatial_column_labels, self.df.columns)])
    
    @property
    def n_frames(self):
        return len(self.df.index)

class PositionComputedDataMixin:
    """ Requires conformance to PositionDimDataMixin as well. Adds computed properties like velocity and acceleration (higher-order derivatives of position) and smoothed values to the dataframe."""
    
    ## Computed Variable Labels Properties:
    @staticmethod
    def _computed_column_component_labels(component_label):
        return [f'velocity_{component_label}', f'acceleration_{component_label}']
    @property
    def dim_computed_columns(self, include_dt=False):
        """ returns the labels for the computed columns
            output: ['dt', 'velocity_x', 'acceleration_x', 'velocity_y', 'acceleration_y']
        """
        computed_column_labels = [PositionComputedDataMixin._computed_column_component_labels(a_dim_label) for a_dim_label in self.dim_columns]
        if include_dt:
            computed_column_labels.insert(0, ['dt']) # insert 'dt' at the start of the list
        # itertools.chain.from_iterable converts ['dt', ['velocity_x', 'acceleration_x'], ['velocity_y', 'acceleration_y']] to ['dt', 'velocity_x', 'acceleration_x', 'velocity_y', 'acceleration_y']
        computed_column_labels = list(itertools.chain.from_iterable(computed_column_labels)) # ['dt', 'velocity_x', 'acceleration_x', 'velocity_y', 'acceleration_y']
        return computed_column_labels
    
    @staticmethod
    def _perform_compute_higher_order_derivatives(pos_df: pd.DataFrame, component_label: str, time_variable_name: str = 't'):
        """Computes the higher-order positional derivatives for a single component (given by component_label) of the pos_df
        Args:
            pos_df (pd.DataFrame): [description]
            component_label (str): [description]
        Returns:
            pd.DataFrame: The updated dataframe with the dt, velocity, and acceleration columns added.
        """
        # compute each component separately:
        velocity_column_key = f'velocity_{component_label}'
        acceleration_column_key = f'acceleration_{component_label}'
                
        dt = np.insert(np.diff(pos_df[time_variable_name]), 0, np.nan)
        velocity_comp = np.insert(np.diff(pos_df[component_label]), 0, 0.0) / dt
        velocity_comp[np.isnan(velocity_comp)] = 0.0 # replace NaN components with zero
        acceleration_comp = np.insert(np.diff(velocity_comp), 0, 0.0) / dt
        acceleration_comp[np.isnan(acceleration_comp)] = 0.0 # replace NaN components with zero
        dt[np.isnan(dt)] = 0.0 # replace NaN components with zero
        
        # add the columns to the dataframe:
        # pos_df.loc[:, 'dt'] = dt
        pos_df['dt'] = dt
        pos_df[velocity_column_key] = velocity_comp
        pos_df[acceleration_column_key] = acceleration_comp
        
        return pos_df
    
    def compute_higher_order_derivatives(self):
        """Computes the higher-order positional derivatives for all spatial dimensional components of self.df. Adds the dt, velocity, and acceleration columns
        """
        for dim_i in np.arange(self.ndim):
            curr_column_label = self.dim_columns[dim_i]
            self.df = PositionComputedDataMixin._perform_compute_higher_order_derivatives(self.df, curr_column_label, time_variable_name=self.time_variable_name)
        return self.df
    
    
    ## Smoothed Computed Variables:
    @staticmethod
    def _smoothed_column_labels(non_smoothed_column_labels):
        """ returns the smoothed_column_labels given the specified non_smoothed_column_labels (which is a list of str) """
        return [f'{a_label}_smooth' for a_label in non_smoothed_column_labels]
    @property
    def dim_smoothed_columns(self, non_smoothed_column_labels=None):
        """ returns the labels for the smoothed columns
            non_smoothed_column_labels: list can be specified to only get the smoothed labels for the variables in the non_smoothed_column_labels list
            output: ['x_smooth', 'y_smooth', 'velocity_x_smooth', 'acceleration_x_smooth', 'velocity_y_smooth', 'acceleration_y_smooth']
        """
        if non_smoothed_column_labels is None:
            non_smoothed_column_labels = (self.dim_columns + self.dim_computed_columns)
        smoothed_column_labels = PositionComputedDataMixin._smoothed_column_labels(non_smoothed_column_labels)
        # smoothed_column_labels = list(itertools.chain.from_iterable(smoothed_column_labels)) # flattens list, but I don't think we need this
        return smoothed_column_labels
    
    @staticmethod
    def _perform_compute_smoothed_position_info(pos_df: pd.DataFrame, non_smoothed_column_labels,  N: int = 20):
        """Computes the smoothed quantities for a single component (given by component_label) of the pos_df
        Args:
            pos_df (pd.DataFrame): [description]
            non_smoothed_column_labels (list(str)): a list of the columns to be smoothed
            N (int): 20 # roll over the last N samples
            
        Returns:
            pd.DataFrame: The updated dataframe with the dt, velocity, and acceleration columns added.
            
        Usage:
            smoothed_pos_df = Position._perform_compute_smoothed_position_info(pos_df, (position_obj.dim_columns + position_obj.dim_computed_columns), N=20)
        
        """
        smoothed_column_names = PositionComputedDataMixin._smoothed_column_labels(non_smoothed_column_labels)
        pos_df[smoothed_column_names] = pos_df[non_smoothed_column_labels].rolling(window=N).mean()
        return pos_df
    
    def compute_smoothed_position_info(self, N: int = 20, non_smoothed_column_labels=None):
        """Computes smoothed position variables and adds them as columns to the internal dataframe
        Args:
            N (int, optional): Number of previous samples to smooth over. Defaults to 20.
        Returns:
            [type]: [description]
        """
        if non_smoothed_column_labels is None:
            non_smoothed_column_labels = (self.dim_columns + self.dim_computed_columns)
        # smoothed_column_names = self.dim_smoothed_columns(non_smoothed_column_labels)
        self.df = PositionComputedDataMixin._perform_compute_smoothed_position_info(self.df, non_smoothed_column_labels, N=N)
        return self.df        
    
    ## Linear Position Properties:
    @property
    def linear_pos_obj(self) -> "Position":
        """ returns a Position object containing only the linear_pos as its trace. This is used for compatibility with Bapun's Pf1D function """ 
        if not self.has_linear_pos:
            self.compute_linearized_position()
            assert self.has_linear_pos, "Doesn't have linear position even after `self.compute_linearized_position()` was called!"
            
        lin_pos_df = deepcopy(self.df[[self.time_variable_name, 'lin_pos']])
        # lin_pos_df.rename({'lin_pos':'x'}, axis='columns', errors='raise', inplace=True)
        lin_pos_df['x'] = lin_pos_df['lin_pos'].copy() # duplicate the lin_pos column to the 'x' column
        out_obj = Position(lin_pos_df, metadata=None) ## build position object out of the dataframe
        out_obj.compute_higher_order_derivatives()
        out_obj.compute_smoothed_position_info()
        out_obj.speed; # ensure speed is calculated for the new object
        return out_obj
    @property
    def linear_pos(self):
        assert 'lin_pos' in self.df.columns, "Linear Position data has not yet been computed."
        return self.df['lin_pos'].to_numpy()
    @linear_pos.setter
    def linear_pos(self, linear_pos):
        self.df.loc[:, 'lin_pos'] = linear_pos
    @property
    def has_linear_pos(self):
        if 'lin_pos' in self.df.columns:
            return not np.isnan(self.df['lin_pos'].to_numpy()).all() # check if all are nan
        else:
            # Linear Position data has not yet been computed.
            return False


    def compute_linearized_position(self, method='isomap', **kwargs) -> "Position":
        """ computes and adds the linear position to this Position object """
        from neuropy.utils import position_util
        # out_linear_position_obj = position_util.linearize_position(self, method=method, **kwargs)
        # self._data['lin_pos'] = out_linear_position_obj.to_dataframe()['lin_pos'] # add the `lin_pos` column to the pos_df
        self.df = position_util.linearize_position_df(self.df, method=method, **kwargs) # adds 'lin_pos' column to `self.df`
        return self
    
    ## Computed Variable Properties:
    @property
    def speed(self):
        if 'speed' in self.df.columns:
            return self.df['speed'].to_numpy()
        else:
            # Compute the speed if not already done upon first access
            dt = np.mean(np.diff(self.time))
            self.df['speed'] = np.insert((np.sqrt(((np.abs(np.diff(self.traces, axis=1))) ** 2).sum(axis=0)) / dt), 0, 0.0) # prepends a 0.0 value to the front of the result array so it's the same length as the other position vectors (x, y, etc)        
        return self.df['speed'].to_numpy()
    
    @property
    def dt(self):
        if 'dt' in self.df.columns:
            return self.df['dt'].to_numpy()
        else:
            # compute the higher_order_derivatives if not already done upon first access
            self.df = self.compute_higher_order_derivatives()   
        return self.df['dt'].to_numpy()
    
    @property
    def velocity_x(self):
        if 'velocity_x' in self.df.columns:
            return self.df['velocity_x'].to_numpy()
        else:
            # compute the higher_order_derivatives if not already done upon first access
            self.df = self.compute_higher_order_derivatives()   
        return self.df['velocity_x'].to_numpy()
    
    @property
    def acceleration_x(self):
        if 'acceleration_x' in self.df.columns:
            return self.df['acceleration_x'].to_numpy()
        else:
            # compute the higher_order_derivatives if not already done upon first access
            self.df = self.compute_higher_order_derivatives()   
        return self.df['acceleration_x'].to_numpy()
    
    @property
    def velocity_y(self):
        if 'velocity_y' in self.df.columns:
            return self.df['velocity_y'].to_numpy()
        else:
            # compute the higher_order_derivatives if not already done upon first access
            self.df = self.compute_higher_order_derivatives()   
        return self.df['velocity_y'].to_numpy()
    
    @property
    def acceleration_y(self):
        if 'acceleration_y' in self.df.columns:
            return self.df['acceleration_y'].to_numpy()
        else:
            # compute the higher_order_derivatives if not already done upon first access
            self.df = self.compute_higher_order_derivatives()   
        return self.df['acceleration_y'].to_numpy()
    
    


def adding_lap_info_to_position_df(position_df: pd.DataFrame, laps_df: pd.DataFrame, debug_print:bool=False):
    """ Adds a 'lap' column to the position dataframe:
        Also adds a 'lap_dir' column, containing 0 if it's an outbound trial, 1 if it's an inbound trial, and -1 if it's neither.
    Usage:
    
        from neuropy.core.position import adding_lap_info_to_position_df
        
        curr_position_df = self.position.to_dataframe() # get the position dataframe from the session
        curr_laps_df = self.laps.to_dataframe()
        curr_position_df = adding_lap_info_to_position_df(position_df=curr_position_df, laps_df=curr_laps_df)
        
        # update:
        self.position._data['lap'] = curr_position_df['lap']
        self.position._data['lap_dir'] = curr_position_df['lap_dir']
        
    """
    assert 'lap_id' in laps_df
    
    possible_lap_columns_to_add = ['maze_id', 'lap_dir', 'is_LR_dir', 'truth_decoder_name']
    possible_lap_columns_to_add_not_found_values = {'maze_id':-1, 'lap_dir':-1, 'is_LR_dir':False, 'truth_decoder_name':''}
    lap_columns_to_add = [v for v in possible_lap_columns_to_add if v in laps_df.columns] ## can only add the columns if they're present in laps_df

    
    position_df['lap'] = np.NaN # set all 'lap' column to NaN
    position_df['lap_dir'] = np.full_like(position_df['lap'], possible_lap_columns_to_add_not_found_values['lap_dir']) # set all 'lap_dir' to -1

    unique_lap_ids = np.unique(laps_df['lap_id'])
    lap_id_to_dir_dict = {a_row.lap_id:a_row.lap_dir for a_row in laps_df[['lap_id', 'lap_dir']].itertuples(index=False)}
    if debug_print:
        print(f'lap_id_to_dir_dict: {lap_id_to_dir_dict}')
    assert len(unique_lap_ids) == len(lap_id_to_dir_dict)
    
    n_laps: int = len(unique_lap_ids)
    for i in np.arange(n_laps):
        curr_lap_id = laps_df.loc[laps_df.index[i], 'lap_id'] # The second epoch in a session doesn't start with indicies of the first lap, so instead we need to get laps_df.index[i] to get the correct index
        curr_lap_t_start, curr_lap_t_stop = laps_df.loc[laps_df.index[i], 'start'], laps_df.loc[laps_df.index[i], 'stop']
        # curr_lap_t_start, curr_lap_t_stop = self.laps.get_lap_times(i)
        if debug_print:
            print('lap[{}]: ({}, {}): '.format(curr_lap_id, curr_lap_t_start, curr_lap_t_stop))
        curr_lap_position_df_is_included = position_df['t'].between(curr_lap_t_start, curr_lap_t_stop, inclusive='both') # returns a boolean array indicating inclusion in teh current lap
        position_df.loc[curr_lap_position_df_is_included, ['lap']] = curr_lap_id # set the 'lap' identifier on the object
        curr_lap_dir = lap_id_to_dir_dict[curr_lap_id]
        
        position_df.loc[curr_lap_position_df_is_included, ['lap_dir']] = curr_lap_dir # set the 'lap' identifier on the object

        # curr_position_df.query('-0.5 <= t < 0.5')
    
    # laps_df.epoch

    # update the lap_dir variable:
    # position_df.loc[np.logical_not(np.isnan(position_df.lap.to_numpy())), 'lap_dir'] = np.mod(position_df.loc[np.logical_not(np.isnan(position_df.lap.to_numpy())), 'lap'], 2.0)
    # position_df['lap_dir'] = position_df['lap'].map(lambda v: lap_id_to_dir_dict.get(v, -1))
    
    # return the extracted traces and the updated curr_position_df
    return position_df


""" --- """
@pd.api.extensions.register_dataframe_accessor("position")
class PositionAccessor(PositionDimDataMixin, PositionComputedDataMixin, TimeSlicedMixin, TimePointEventAccessor):
    """ A Pandas DataFrame-based Position helper. """
    
    def __init__(self, pandas_obj):
        self._validate(pandas_obj)
        self._obj = pandas_obj

    @staticmethod
    def _validate(obj):
        # verify there is a column for timestamps ('t') and a column for at least 1D positions ('x')
        if "t" not in obj.columns:
            raise AttributeError("Must have at least one time variable: specifically 't' for PositionAccessor.")
        if "x" not in obj.columns:
            raise AttributeError("Must have at least one position dimension column 'x'.")
        # if "lin_pos" not in obj.columns or "speed" not in obj.columns:
        #     raise AttributeError("Must have 'lin_pos' column and 'x'.")

    # for PositionDimDataMixin & PositionComputedDataMixin
    @property
    def df(self):
        return self._obj # for PositionAccessor
    @df.setter
    def df(self, value):
        self._obj = value # for PositionAccessor
    
    def to_Position_obj(self, metadata=None):
        """ builds a Position object from the PositionAccessor's dataframe 
        Usage:
            pos_df.position.to_Position_obj()
        """
        return Position(self._obj, metadata=metadata)

    def drop_dimensions_above(self, desired_ndim:int, inplace:bool=False):
        """ drops all columns related to dimensions above `desired_ndim`.

        e.g. desired_ndim = 1:
            would drop 'y' related columns

        if inplace is True, None is returned and the dataframe is modified in place

        """
        z_related_column_names = [str(c) for c in self._obj.columns if str(c).endswith('z')] # Find z (3D) related columns
        y_related_column_names = [str(c) for c in self._obj.columns if str(c).endswith('y')] # Find y (2D) related columns
        if inplace:
            out_df = None
        else:
            out_df = self._obj.copy()

        if desired_ndim < 3:
            if inplace:
                self._obj.drop(columns=z_related_column_names, inplace=inplace)
            else:
                out_df = out_df.drop(columns=z_related_column_names, inplace=inplace)
        if desired_ndim < 2:
            if inplace:
                self._obj.drop(columns=y_related_column_names, inplace=inplace)
            else:
                out_df = out_df.drop(columns=y_related_column_names, inplace=inplace)

        return out_df
    


    def adding_lap_info(self, laps_df: pd.DataFrame, inplace:bool=False, debug_print:bool=False):
        """ Adds a 'lap' column to the position dataframe:
            Also adds a 'lap_dir' column, containing 0 if it's an outbound trial, 1 if it's an inbound trial, and -1 if it's neither.
        Usage:
        
            from neuropy.core.position import adding_lap_info_to_position_df
            
            curr_position_df = self.position.to_dataframe() # get the position dataframe from the session
            curr_laps_df = self.laps.to_dataframe()
            curr_position_df = curr_position_df.position.adding_lap_info(laps_df=curr_laps_df, inplace=False)
            
            # update:
            self.position._data['lap'] = curr_position_df['lap']
            self.position._data['lap_dir'] = curr_position_df['lap_dir']
            
        """
        if inplace:
            self._obj = adding_lap_info_to_position_df(position_df=self._obj, laps_df=laps_df, debug_print=debug_print)
            return self._obj
        else:
            out_pos_df = self._obj.copy()
            out_pos_df = adding_lap_info_to_position_df(position_df=out_pos_df, laps_df=laps_df, debug_print=debug_print)
            return out_pos_df


    
""" --- """
class Position(HDFMixin, PositionDimDataMixin, PositionComputedDataMixin, ConcatenationInitializable, StartStopTimesMixin, TimeSlicableObjectProtocol, DataFrameRepresentable, DataWriter):
    def __init__(self, pos_df: pd.DataFrame, metadata=None) -> None:
        """[summary]
        Args:
            pos_df (pd.DataFrame): Each column is a pd.Series(["t", "x", "y"])
            metadata (dict, optional): [description]. Defaults to None.
        """
        super().__init__(metadata=metadata)
        self._data = pos_df # set to the laps dataframe
        self._data = self._data.sort_values(by=[self.time_variable_name]) # sorts all values in ascending order
        
    def time_slice_indicies(self, t_start, t_stop):
        t_start, t_stop = self.safe_start_stop_times(t_start, t_stop)
        included_indicies = self._data[self.time_variable_name].between(t_start, t_stop, inclusive='both') # returns a boolean array indicating inclusion in teh current lap
        return self._data.index[included_indicies]# note that this currently returns a Pandas.Series object. I could get the normal indicis by using included_indicies.to_numpy()
        
    @classmethod
    def init(cls, traces: np.ndarray, computed_traces: np.ndarray=None, t_start=0, sampling_rate=120, metadata=None):
        """ Comatibility initializer """
        if traces.ndim == 1:
            traces = traces.reshape(1, -1) # required before setting ndim
            
        ndim = traces.shape[0]
        assert ndim <= 3, "Maximum possible dimension of position is 3"
        
        # generate time vector:
        n_frames = traces.shape[1]
        duration = float(n_frames) / float(sampling_rate)
        t_stop = t_start + duration
        time = np.linspace(t_start, t_stop, n_frames)

        x = traces[0].flatten().copy()       
        df = pd.DataFrame({'t': time, 'x': x})
        if computed_traces is not None:
            if computed_traces.ndim >= 1:
                df["lin_pos"] = computed_traces[0].flatten().copy()
        
        if ndim >= 2:
            y = traces[1]
            df["y"] = y.flatten().copy()
        if ndim >= 3:
            z = traces[2]
            df["z"] = z.flatten().copy()
        return Position(df, metadata=metadata)


    ## Compatibility:
    @classmethod
    def legacy_from_dict(cls, dict_rep: dict):
        """ Tries to load the dict using previous versions of this code. """
        # Legacy fallback:
        print(f'Position falling back to legacy loading protocol...: dict_rep: {dict_rep}')
        return Position.init(**({'computed_traces': None, 't_start': 0, 'sampling_rate': 120, 'metadata': None} | dict_rep))
        
    # for PositionDimDataMixin
    @property
    def df(self):
        return self._data # for Position
    @df.setter
    def df(self, value):
        self._data = value # for Position

    @property
    def sampling_rate(self):
        # raise NotImplementedError
        return 1.0/np.nanmean(np.diff(self.time))

    @sampling_rate.setter
    def sampling_rate(self, sampling_rate):
        raise NotImplementedError
    

<<<<<<< HEAD
    @property
    def speed(self):
        dt = 1 / self.sampling_rate
        speed = np.sqrt(((np.abs(np.diff(self.traces, axis=1))) ** 2).sum(axis=0)) / dt
        return np.hstack(([0], speed))

    def get_smoothed(self, sigma):
        dt = 1 / self.sampling_rate
        smooth = lambda x: gaussian_filter1d(x, sigma=sigma / dt, axis=-1)
        return Position(
            traces=smooth(self.traces),
            sampling_rate=self.sampling_rate,
            t_start=self.t_start,
        )

=======
    def to_dict(self):
        data = {
            "df": self._data,
            "metadata": self.metadata,
        }
        return data

    @staticmethod
    def from_dict(d):
        return Position(
            d["df"],
            metadata=d["metadata"],
        )

    # @staticmethod
    # def is_fixed_sampling_rate(time):
    #     dt = np.diff(time)
        
    
>>>>>>> 89853d88
    def to_dataframe(self):
        return self._data.copy()

    def speed_in_epochs(self, epochs: Epoch):
        assert isinstance(epochs, Epoch), "epochs must be neuropy.Epoch object"
        pass

<<<<<<< HEAD
    def time_slice(self, t_start, t_stop, zero_times=False):
        indices = super()._time_slice_params(t_start, t_stop)
        if zero_times:
            t_stop = t_stop - t_start
            t_start = 0
=======
    # for TimeSlicableObjectProtocol:
    def time_slice(self, t_start, t_stop):
        t_start, t_stop = self.safe_start_stop_times(t_start, t_stop)
        included_df = deepcopy(self._data)
        included_df = included_df[((included_df[self.time_variable_name] >= t_start) & (included_df[self.time_variable_name] <= t_stop))]
        return Position(included_df, metadata=deepcopy(self.metadata))
        

    @classmethod
    def from_separate_arrays(cls, t, x, y=None, z=None, lin_pos=None, metadata=None):
        temp_dict = {'t':t,'x':x}
        if y is not None:
            temp_dict['y'] = y
        if z is not None:
            temp_dict['z'] = z
        if lin_pos is not None:
            temp_dict['lin_pos'] = lin_pos
        return cls(pd.DataFrame(temp_dict), metadata=metadata)                            
        # return cls(traces=np.vstack((x, y)))
    
    
    # ConcatenationInitializable protocol:
    @classmethod
    def concat(cls, objList: Union[Sequence, np.array]):
        """ Concatenates the object list """
        objList = np.array(objList)
        concat_df = pd.concat([obj._data for obj in objList])
        return cls(concat_df)

        
    def drop_dimensions_above(self, desired_ndim:int):
        """ modifies the internal dataframe to drop dimensions above a certain number. Always done in place, and returns None. """
        return self.df.position.drop_dimensions_above(desired_ndim, inplace=True)


    def print_debug_str(self):
        print('<core.Position :: np.shape(traces): {}\t time: {}\n duration: {}\n time[-1]: {}\n time[0]: {}\n sampling_rate: {}\n t_start: {}\n t_stop: {}\n>\n'.format(np.shape(self.traces), self.time,
            self.duration,
            self.time[-1],
            self.time[0],
            self.sampling_rate,
            self.t_start,
            self.t_stop)
        )
         
    # HDFMixin Conformances ______________________________________________________________________________________________ #
    def to_hdf(self, file_path, key: str, **kwargs):
        """ Saves the object to key in the hdf5 file specified by file_path
        Usage:
            hdf5_output_path: Path = curr_active_pipeline.get_output_path().joinpath('test_data.h5')
            _pos_obj: Position = long_one_step_decoder_1D.pf.position
            _pos_obj.to_hdf(hdf5_output_path, key='pos')
        """
        _df = self.to_dataframe()
        
        # Save the DataFrame using pandas
        # Unable to open/create file '/media/MAX/Data/KDIBA/gor01/one/2006-6-12_15-55-31/output/pipeline_results.h5'
        with pd.HDFStore(file_path) as store:
            _df.to_hdf(path_or_buf=store, key=key, format=kwargs.pop('format', 'table'), data_columns=kwargs.pop('data_columns',True), **kwargs)

        # Open the file with h5py to add attributes to the dataset
        with h5py.File(file_path, 'r+') as f:
            dataset = f[key]
            metadata = {
                'time_variable_name': self.time_variable_name,
                'sampling_rate': self.sampling_rate,
                't_start': self.t_start,
                't_stop': self.t_stop,
            }
            for k, v in metadata.items():
                dataset.attrs[k] = v

    @classmethod
    def read_hdf(cls, file_path, key: str, **kwargs) -> "Position":
        """ Reads the data from the key in the hdf5 file at file_path
        Usage:
            _reread_pos_obj = Position.read_hdf(hdf5_output_path, key='pos')
            _reread_pos_obj
        """
        # Read the DataFrame using pandas
        pos_df = pd.read_hdf(file_path, key=key)

        # Open the file with h5py to read attributes
        with h5py.File(file_path, 'r') as f:
            dataset = f[key]
            metadata = {
                'time_variable_name': dataset.attrs['time_variable_name'],
                'sampling_rate': dataset.attrs['sampling_rate'],
                't_start': dataset.attrs['t_start'],
                't_stop': dataset.attrs['t_stop'],
            }

        # Reconstruct the object using the class constructor
        _out = cls(pos_df=pos_df, metadata=metadata)
        _out.filename = file_path # set the filename it was loaded from
        return _out


>>>>>>> 89853d88

<|MERGE_RESOLUTION|>--- conflicted
+++ resolved
@@ -32,19 +32,6 @@
     active_pos_df['time_window_idx'] = active_pos_df['time_window_idx'].astype(int) # ensure output is the correct datatype
     return active_pos_df
 
-<<<<<<< HEAD
-class Position(DataWriter):
-    def __init__(
-        self,
-        traces: np.ndarray,
-        t_start=0,
-        sampling_rate=120,
-        time=None,
-        metadata=None,
-    ) -> None:
-        if traces.ndim == 1:
-            traces = traces.reshape(1, -1)
-=======
 
 def build_position_df_resampled_to_time_windows(active_pos_df: pd.DataFrame, time_bin_size=0.02):
     """ Note that this returns a TimedeltaIndexResampler, not a dataframe proper. To get the real dataframe call .nearest() on output.
@@ -61,7 +48,6 @@
     # What happened to the `base` parameter in Pandas v2? I used to `window_resampled_pos_df = active_pos_df.resample(f'{time_bin_size}S', base=0)` and now I get `TypeError: resample() got an unexpected keyword argument 'base'`
 
     return window_resampled_pos_df
->>>>>>> 89853d88
 
 
 
@@ -595,23 +581,6 @@
         raise NotImplementedError
     
 
-<<<<<<< HEAD
-    @property
-    def speed(self):
-        dt = 1 / self.sampling_rate
-        speed = np.sqrt(((np.abs(np.diff(self.traces, axis=1))) ** 2).sum(axis=0)) / dt
-        return np.hstack(([0], speed))
-
-    def get_smoothed(self, sigma):
-        dt = 1 / self.sampling_rate
-        smooth = lambda x: gaussian_filter1d(x, sigma=sigma / dt, axis=-1)
-        return Position(
-            traces=smooth(self.traces),
-            sampling_rate=self.sampling_rate,
-            t_start=self.t_start,
-        )
-
-=======
     def to_dict(self):
         data = {
             "df": self._data,
@@ -631,7 +600,6 @@
     #     dt = np.diff(time)
         
     
->>>>>>> 89853d88
     def to_dataframe(self):
         return self._data.copy()
 
@@ -639,13 +607,6 @@
         assert isinstance(epochs, Epoch), "epochs must be neuropy.Epoch object"
         pass
 
-<<<<<<< HEAD
-    def time_slice(self, t_start, t_stop, zero_times=False):
-        indices = super()._time_slice_params(t_start, t_stop)
-        if zero_times:
-            t_stop = t_stop - t_start
-            t_start = 0
-=======
     # for TimeSlicableObjectProtocol:
     def time_slice(self, t_start, t_stop):
         t_start, t_stop = self.safe_start_stop_times(t_start, t_stop)
@@ -744,5 +705,4 @@
         return _out
 
 
->>>>>>> 89853d88
-
+
