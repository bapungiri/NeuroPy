from dataclasses import dataclass
from typing import Any
import pandas as pd
import matplotlib.pyplot as plt
import numpy as np
import scipy.ndimage as filtSig
import scipy.signal as sg
from joblib import Parallel, delayed
from scipy import fftpack, stats
from scipy.fftpack import next_fast_len
from scipy.ndimage import gaussian_filter
import seaborn as sns
from scipy.interpolate import interp2d

try:
    from ..plotting import Fig
    from .. import core
except ImportError:
    from neuropy.plotting import Fig
    from neuropy import core
from .. import core

import seaborn as sns
from scipy.interpolate import interp2d

try:
    from ..plotting import Fig
    from .. import core
except ImportError:
    from neuropy.plotting import Fig
    from neuropy import core
from .. import core



class filter_sig:
    @staticmethod
    def bandpass(signal, lf, hf, fs=1250, order=3, ax=-1):

        if isinstance(signal, core.Signal):
            y = signal.traces
            nyq = 0.5 * signal.sampling_rate
            b, a = sg.butter(order, [lf / nyq, hf / nyq], btype="bandpass")
            yf = sg.filtfilt(b, a, y, axis=-1)
            yf = core.Signal(
                traces=yf,
                sampling_rate=signal.sampling_rate,
                t_start=signal.t_start,
                channel_id=signal.channel_id,
            )
        else:
            nyq = 0.5 * fs
            b, a = sg.butter(order, [lf / nyq, hf / nyq], btype="bandpass")
            yf = sg.filtfilt(b, a, signal, axis=ax)

        return yf

    @staticmethod
    def highpass(signal, cutoff, fs=1250, order=6, ax=-1):
        nyq = 0.5 * fs

        b, a = sg.butter(order, cutoff / nyq, btype="highpass")
        yf = sg.filtfilt(b, a, signal, axis=ax)

        return yf

    @staticmethod
    def lowpass(signal, cutoff, fs=1250, order=6, ax=-1):
        nyq = 0.5 * fs

        b, a = sg.butter(order, cutoff / nyq, btype="lowpass")
        yf = sg.filtfilt(b, a, signal, axis=ax)

        return yf

    @staticmethod
    def notch(
        signal: np.ndarray,
        w0: float or int,
        Q: float or int or None,
        bw: float or int or None = None,
        fs: int = 30000,
        ax: int = -1,
    ):
        """Runs a notch filter on your data. If Q is none, must enter bw (bandwidth) of noise to remove.
        See scipy.signal.iirnotch for more info on parameters."""
        if Q is None:
            assert bw is float or int, "If Q is not specified, bw must be provided"
            Quse = np.round(w0 / bw)
        else:
            Quse = Q
        b, a = sg.iirnotch(w0=w0, Q=Quse, fs=fs)
        try:
            yf = sg.filtfilt(b, a, signal, axis=ax)
        except np.core._exceptions._ArrayMemoryError:
            yf = []
            print(
                "signal array is too large for memory, filtering each channel independently"
            )
            for trace in signal:
                yf.append(sg.filtfilt(b, a, trace, axis=ax).astype("int16"))
            yf = np.asarray(yf, dtype="int16")

        return yf

    @staticmethod
    def delta(signal, fs=1250, order=3, ax=-1):
        return filter_sig.bandpass(signal, lf=0.5, hf=4, fs=fs, order=order, ax=ax)

    @staticmethod
    def theta(signal, fs=1250, order=3, ax=-1):
        return filter_sig.bandpass(signal, lf=4, hf=10, fs=fs, order=order, ax=ax)

    @staticmethod
    def spindle(signal, fs=1250, order=3, ax=-1):
        return filter_sig.bandpass(signal, lf=8, hf=16, fs=fs, order=order, ax=ax)

    @staticmethod
    def slowgamma(signal, fs=1250, order=3, ax=-1):
        return filter_sig.bandpass(signal, lf=25, hf=50, fs=fs, order=order, ax=ax)

    @staticmethod
    def mediumgamma(signal, fs=1250, order=3, ax=-1):
        return filter_sig.bandpass(signal, lf=60, hf=90, fs=fs, order=order, ax=ax)

    @staticmethod
    def fastgamma(signal, fs=1250, order=3, ax=-1):
        return filter_sig.bandpass(signal, lf=100, hf=140, fs=fs, order=order, ax=ax)

    @staticmethod
    def ripple(signal, fs=1250, order=3, ax=-1):
        return filter_sig.bandpass(signal, lf=150, hf=240, fs=fs, order=order, ax=ax)


def whiten(strain, interp_psd, dt):
    Nt = len(strain)
    freqs = np.fft.rfftfreq(Nt, dt)
    # print(freqs[:20])
    # freqs1 = np.linspace(0, 2048.0, Nt // 2 + 1)

    # whitening: transform to freq domain, divide by asd, then transform back,
    # taking care to get normalization right.
    hf = np.fft.rfft(strain)
    norm = 1.0 / np.sqrt(1.0 / (dt * 2))
    white_hf = hf / np.sqrt(interp_psd(freqs)) * norm
    white_ht = np.fft.irfft(white_hf, n=Nt)
    return white_ht


class WaveletSg(core.Spectrogram):
    def __init__(
        self,
        signal: core.Signal,
        freqs,
        norm_sig=False,
        ncycles=7,
        sigma=None,
    ) -> None:
        """Wavelet spectrogram on core.Signal object

        Parameters
        ----------
        signal : core.Signal
            should have only a single channel
        freqs : np.array
            frequencies of query
        norm_sig : bool, optional
            whether to normalize the signal, by default True
        ncycles : int, optional
            number of cycles for wavelet,higher number gives better frequency resolution at higher frequencies, by default 7 cycles
        sigma : int, optional
            smoothing to apply on spectrum along time axis for each frequency trace, in units of seconds, by default None

        Suggestions/References
        ----------------------

        Wavelet :
            ncycles = 7, [Colgin et al. 2009, Tallon-Baudry et al. 1997]
            ncycles = 3, [MX Cohen, Analyzing neural time series data book, 2014]

        """

        assert signal.n_channels == 1, "signal should have only a single channel"
        trace = signal.traces[0]
        if norm_sig:
            trace = stats.zscore(trace)

        sxx = self._wt(trace, freqs, signal.sampling_rate, ncycles)
        sampling_rate = signal.sampling_rate

        if sigma is not None:
            # TODO it is slow for large array, maybe move to a method and use fastlen padding
            sampling_period = 1 / sampling_rate
            sxx = filtSig.gaussian_filter1d(sxx, sigma=sigma / sampling_period, axis=-1)

        super().__init__(
            traces=sxx, freqs=freqs, sampling_rate=sampling_rate, t_start=signal.t_start
        )

    def _wt(self, signal, freqs, fs, ncycles):
        """wavelet transform"""
        n = len(signal)
        fastn = next_fast_len(n)
        signal = np.pad(signal, (0, fastn - n), "constant", constant_values=0)
        signal = np.tile(signal, (len(freqs), 1))
        conv_val = np.zeros((len(freqs), n), dtype=complex)

        freqs = freqs[:, np.newaxis]
        t_wavelet = np.arange(-4, 4, 1 / fs)[np.newaxis, :]

        sigma = ncycles / (2 * np.pi * freqs)
        A = (sigma * np.sqrt(np.pi)) ** -0.5
        real_part = np.exp(-(t_wavelet ** 2) / (2 * sigma ** 2))
        img_part = np.exp(2j * np.pi * (t_wavelet * freqs))
        wavelets = A * real_part * img_part

        conv_val = sg.fftconvolve(signal, wavelets, mode="same", axes=-1)
        conv_val = np.asarray(conv_val)[:, :n]
        return np.abs(conv_val).astype("float32")


class FourierSg(core.Spectrogram):
    def __init__(
        self,
        signal: core.Signal,
        window=1,
        overlap=0.5,
        norm_sig=True,
        freqs=None,
        multitaper=False,
        sigma=None,
    ) -> None:
        """Forier spectrogram on core.Signal object

        Parameters
        ----------
        signal : core.Signal
            should have only a single channel
        norm_sig : bool, optional
            whether to normalize the signal, by default True
        window : float, optional
            length of each segment in seconds, ignored if using wavelet method, by default 1 s
        overlap : float, optional
            length of overlap between adjacent segments, by default 0.5
        freqs : np.array
            If provided, the spectrogram will use interpolation to evaluate at these frequencies
        multitaper: bool,
            whether to use multitaper for estimation, by default False
        sigma : int, optional
            smoothing to applied on spectrum, in units of seconds, by default 2 s

        NOTE: time is center of windows

        """

        assert signal.n_channels == 1, "signal should have only a single channel"
        trace = signal.traces[0]
        if norm_sig:
            trace = stats.zscore(trace)

        if multitaper:
            sxx, freqs, t = self._ft(
                trace, signal.sampling_rate, window, overlap, mt=True
            )
        else:
            sxx, f, t = self._ft(trace, signal.sampling_rate, window, overlap)

            if freqs is not None:
                func_sxx = interp2d(t, f, sxx)
                sxx = func_sxx(t, freqs)
                f = freqs

        sampling_rate = 1 / (t[1] - t[0])

        if sigma is not None:
            # TODO it is slow for large array, maybe move to a method and use fastlen padding
            sampling_period = 1 / sampling_rate
            sxx = filtSig.gaussian_filter1d(sxx, sigma=sigma / sampling_period, axis=-1)

        super().__init__(
            traces=sxx,
            sampling_rate=sampling_rate,
            freqs=f,
            t_start=signal.t_start + t[0],
        )

    def _ft(self, signal, fs, window, overlap, mt=False):
        """fourier transform"""
        window = int(window * fs)
        overlap = int(overlap * fs)

        f = None
        if mt:
            tapers = sg.windows.dpss(M=window, NW=5, Kmax=6)

            sxx_taper = []
            for taper in tapers:
                f, t, sxx = sg.spectrogram(
                    signal, window=taper, fs=fs, noverlap=overlap
                )
                sxx_taper.append(sxx)
            sxx = np.dstack(sxx_taper).mean(axis=2)

        else:
            f, t, sxx = sg.spectrogram(signal, fs=fs, nperseg=window, noverlap=overlap)

        return sxx, f, t


def hilbertfast(arr, ax=-1):

    """inputs a signal does padding to next power of 2 for faster computation of hilbert transform

    Arguments:
        signal {array} -- [n, dimensional array]

    Returns:
        [type] -- [description]
    """
    signal_length = arr.shape[-1]
    hilbertsig = sg.hilbert(arr, fftpack.next_fast_len(signal_length), axis=ax)

    if np.ndim(arr) > 1:
        hilbertsig = hilbertsig[:, :signal_length]
    else:
        hilbertsig = hilbertsig[:signal_length]

    return hilbertsig


@dataclass
class bicoherence:

    """Generate bicoherence matrix for signal

    Attributes:
    ---------------
        flow: int, low frequency
        fhigh: int, highest frequency
        window: int, segment size
        noverlap:

        bicoher (freq_req x freq_req, array): bicoherence matrix
        freq {array}: frequencies at which bicoherence was calculated
        bispec:
        significance:

    Methods:
    ---------------
    compute
        calculates the bicoherence
    plot
        plots bicoherence matrix in the provided axis

    References:
    -----------------------
    1) Sheremet, A., Burke, S. N., & Maurer, A. P. (2016). Movement enhances the nonlinearity of hippocampal theta. Journal of Neuroscience, 36(15), 4218-4230.
    """

    flow: int = 1
    fhigh: int = 150
    fs: int = 1250
    window: int = 4 * 1250
    overlap: int = 2 * 1250

    def compute(self, signal: np.array):
        """Computes bicoherence

        Parameters
        -----------
            signal: array,
                lfp signal on which bicoherence will be calculated
        """

        # ------ changing dimensions if a single lfp is provided---------
        if signal.ndim == 1:
            signal = signal[np.newaxis, :]

        # ----- subtracting mean and complex spectrogram -------------
        signal = signal - np.mean(signal, axis=-1, keepdims=True)  # zero mean
        f, _, sxx = sg.stft(
            signal,
            window="hann",
            nperseg=self.window,
            noverlap=self.overlap,
            fs=self.fs,
            # mode="complex",
            nfft=fftpack.next_fast_len(self.window),
            # detrend=False,
            # scaling="spectrum",
        )
        sxx = np.require(sxx, dtype=complex)
        sxx = sxx / self.window  # scaling the fourier transform

        # ------ Getting required frequencies and their indices -------------
        freq_ind = np.where((f > self.flow) & (f < self.fhigh))[0]
        freq_req = f[freq_ind]

        """ ===========================================
        bispectrum = |mean( X(f1) * X(f2) * conj(X(f1+f2)) )|
        normalization = sqrt( mean(|X(f1) * X(f2)|^2) * mean(|X(f1+f2)|^2) )

        where,
            X is complex spectrogram
            P is real/absolute square spectrogram
        ================================================="""

        X_f2 = sxx[:, freq_ind, :]  # complex spectrogram of required frequencies
        P_f2 = np.abs(X_f2) ** 2  # absolute square of spectrogram

        def bicoh_product(f_ind):
            X_f1 = sxx[:, f_ind, np.newaxis, :]
            X_f1f2 = sxx[:, freq_ind + f_ind, :]

            # ----- bispectrum triple product --------------
            bispec_freq = np.mean((X_f1 * X_f2) * np.conjugate(X_f1f2), axis=-1)

            # ----- normalization to calculate bicoherence ---------
            P_f1 = np.abs(X_f1) ** 2
            P_f1f2 = np.abs(X_f1f2) ** 2
            norm = np.sqrt(
                np.mean(P_f1, axis=-1)
                * np.mean(P_f2, axis=-1)
                * np.mean(P_f1f2, axis=-1)
            )
            # norm = np.sqrt(
            #     np.mean(np.abs(X_f1 * X_f2) ** 2, axis=-1) * np.mean(P_f1f2, axis=-1)
            # )

            return bispec_freq / norm

        bispec = Parallel(n_jobs=10, require="sharedmem")(
            delayed(bicoh_product)(f_ind) for f_ind in freq_ind
        )

        bispec = np.dstack(bispec)
        bicoher = np.abs(bispec)

        self.bicoher = bicoher.squeeze()
        self.bispec = bispec.squeeze()
        self.freq = freq_req
        self.freq_ind = freq_ind
        self.dof = 2 * sxx.shape[-1]
        self.significance = np.sqrt(6 / self.dof)  # 95 percentile

        return bicoher

    def plot(self, index=None, ax=None, smooth=2, **kwargs):

        if index is None:
            bic = self.bicoher
        else:
            bic = self.bicoher[index].copy()

        lt = np.tril_indices_from(bic, k=-1)
        bic[lt] = 0
        bic[(lt[0], -lt[1])] = 0
        bic[bic < self.significance] = 0

        if smooth is not None:
            bic = gaussian_filter(bic, sigma=smooth)

        if ax is None:
            _, ax = plt.subplots(1, 1)

        bicoh_plt = ax.pcolormesh(self.freq, self.freq, bic, **kwargs)
        ax.set_ylim([0, np.max(self.freq) / 2])
        ax.plot(
            [1, np.max(self.freq / 2)],
            [1, np.max(self.freq) / 2],
            "gray",
        )
        ax.plot(
            [np.max(self.freq) / 2, np.max(self.freq)],
            [np.max(self.freq) / 2, 1],
            "gray",
        )
        ax.set_xlabel("Frequency (Hz)")
        ax.set_ylabel("Frequency (Hz)")
        cb = plt.colorbar(bicoh_plt)
        cb.outline.set_linewidth(0.5)


def power_correlation(signal, fs=1250, window=2, overlap=1, fband=None):
    """Power power correlation between frequencies

    Parameters
    ----------
    signal : [type]
        timeseries for which to calculate
    fs : int, optional
        sampling frequency of the signal, by default 1250
    window : int, optional
        window size for calculating spectrogram, by default 2
    overlap : int, optional
        overlap between adjacent windows, by default 1
    fband : [type], optional
        return correlations between these frequencies only, by default None

    Returns
    -------
    [type]
        [description]
    """
    f, t, sxx = sg.spectrogram(
        signal, fs=fs, nperseg=int(window * fs), noverlap=(overlap * fs)
    )
    if fband is not None:
        assert len(fband) == 2, "fband length should of length of 2"
        f_req_ind = np.where((1 < f) & (f < 100))[0]
        f_req = f[f_req_ind]
        corr_freq = np.corrcoef(sxx[f_req_ind, :])
    else:
        corr_freq = np.corrcoef(sxx)

    np.fill_diagonal(corr_freq, val=0)

    return f_req, corr_freq


@dataclass
class Csd:
    lfp: np.array
    coords: np.array
    chan_label: np.array = None
    fs: int = 1250

    def classic(self):
        coords = self.coords.copy()
        nframes = self.lfp.shape[1]
        csd = -(self.lfp[:-2, :] - 2 * self.lfp[1:-1, :] + self.lfp[2:, :])
        self.csdmap = stats.zscore(csd, axis=None)
        self.csd_coords = coords[1:-1]
        self.time = np.linspace(-1, 1, nframes) * (nframes / self.fs)

    def icsd(self, lfp, coords):
        pass

    def plot(self, ax=None, smooth=3, plotLFP=False, **kwargs):

        if smooth is not None:
            csdmap = gaussian_filter(self.csdmap, sigma=smooth)
        else:
            csdmap = self.csdmap.copy()

        gs = None
        if ax is None:
            figure = Fig()
            _, gs = figure.draw(grid=[1, 1])
            ax = plt.subplot(gs[0])

        ax.pcolormesh(self.time, self.csd_coords, csdmap, **kwargs)
        ax.set_title("Current source density map")
        ax.set_ylabel("y Coordinates")
        ax.set_xlabel("Time (s)")
        ax.spines["left"].set_visible(False)
        ax.tick_params(axis="y", which="both", length=0)

        if plotLFP:
            lfp = stats.zscore(self.lfp, axis=None) * np.mean(np.diff(self.coords)) / 2
            ax.plot(self.time, lfp.T + self.coords, "gray", lw=1)


def mtspect(signal, nperseg, noverlap, fs=1250):
    window = nperseg
    overlap = noverlap

    tapers = sg.windows.dpss(M=window, NW=5, Kmax=6)

    psd_taper = []
    for taper in tapers:
        f, psd = sg.welch(signal, window=taper, fs=fs, noverlap=overlap)
        psd_taper.append(psd)
    psd = np.asarray(psd_taper).mean(axis=0)

    return f, psd


@dataclass
class PAC:
    """Phase amplitude coupling

    Attributes
    ----------

    Methods
    -------
    compute(lfp)
        calculates phase amplitude coupling
    """

    fphase: tuple = (4, 12)
    famp: tuple = (25, 50)
    binsz: int = 9

    def compute(self, lfp):
        self.angle_bin = np.linspace(0, 360, 360 // self.binsz + 1)
        self.phase_center = self.angle_bin[:-1] + self.binsz / 2
        phase_lfp = stats.zscore(
            filter_sig.bandpass(lfp, lf=self.fphase[0], hf=self.fphase[1])
        )
        amp_lfp = stats.zscore(
            filter_sig.bandpass(lfp, lf=self.famp[0], hf=self.famp[1])
        )

        hil_phaselfp = hilbertfast(phase_lfp)
        hil_amplfp = hilbertfast(amp_lfp)
        amplfp_amp = np.abs(hil_amplfp)

        phaselfp_angle = np.angle(hil_phaselfp, deg=True) + 180

        mean_amplfp = stats.binned_statistic(
            phaselfp_angle, amplfp_amp, bins=self.angle_bin
        )[0]

        self.pac = mean_amplfp / np.sum(mean_amplfp)

    def comodulo(self, lfp, method="tort", njobs=5):
        """comodulogram for frequencies of interest"""

        if method == "tort":
            phase_lfp = filter_sig.bandpass(lfp, lf=4, hf=5)

    def plot(self, ax=None, **kwargs):
        """Bar plot for phase amplitude coupling

        Parameters
        ----------
        ax : axis object, optional
            axis to plot into, by default None
        kwargs : other keyword arguments
            arguments are to plt.bar()

        Returns
        -------
        ax : matplotlib axes
            Axes object with the heatmap
        """

        if ax is None:
            _, ax = plt.subplots(1, 1)

        ax.bar(
            np.concatenate((self.phase_center, self.phase_center + 360)),
            np.concatenate((self.pac, self.pac)),
            width=self.binsz,
            **kwargs,
        )
        ax.set_xlabel("Phase (degrees)")
        ax.set_ylabel("Amplitude")

        return ax


@dataclass
class ThetaParams:
    """Estimating various theta oscillation features like phase, asymmetry etc.

    References
    -------
    1) hilbert --> Cole, Scott, and Bradley Voytek. "Cycle-by-cycle analysis of neural oscillations." Journal of neurophysiology (2019)
    2) waveshape --> Belluscio, Mariano A., et al. "Cross-frequency phase–phase coupling between theta and gamma oscillations in the hippocampus." Journal of Neuroscience(2012)
    """

    lfp: np.array
    fs: int = 1250
    method: str = "hilbert"

    def __post_init__(self):
        # --- calculating theta parameters from broadband theta---------
        eegSrate = self.fs

        peak, trough, theta_amp, theta_360, thetalfp = 5 * [None]
        if self.method == "hilbert":
            thetalfp = filter_sig.bandpass(self.lfp, lf=1, hf=25)
            hil_theta = hilbertfast(thetalfp)
            theta_360 = np.angle(hil_theta, deg=True) + 180
            theta_angle = np.abs(np.angle(hil_theta, deg=True))
            trough = sg.find_peaks(theta_angle)[0]
            peak = sg.find_peaks(-theta_angle)[0]
            theta_amp = np.abs(hil_theta) ** 2

        elif self.method == "waveshape":
            thetalfp = filter_sig.bandpass(self.lfp, lf=1, hf=60)
            hil_theta = hilbertfast(thetalfp)
            theta_amp = np.abs(hil_theta) ** 2
            # distance between theta peaks should be >= 80 ms
            distance = int(0.08 * self.fs)

            peak = sg.find_peaks(thetalfp, height=0, distance=distance)[0]
            trough = stats.binned_statistic(
                np.arange(len(thetalfp)), thetalfp, bins=peak, statistic=np.argmin
            )[0]
            trough = peak[:-1] + trough

            def get_desc(arr):
                arr = stats.zscore(arr)
                return np.where(np.diff(np.sign(arr)))[0][0]

            def get_asc(arr):
                arr = stats.zscore(arr)
                return np.where(np.diff(np.sign(arr)))[0][-1]

            zero_up = stats.binned_statistic(
                np.arange(len(thetalfp)), thetalfp, bins=peak, statistic=get_asc
            )[0]

            zero_down = stats.binned_statistic(
                np.arange(len(thetalfp)), thetalfp, bins=peak, statistic=get_desc
            )[0]

            # ---- linear interpolation of angles ---------
            loc = np.concatenate((trough, peak))
            angles = np.concatenate(
                (
                    np.zeros(len(trough)),
                    # 90 * np.ones(len(zero_up)),
                    180 * np.ones(len(peak)),
                    # 270 * np.ones(len(zero_down)),
                )
            )
            sort_ind = np.argsort(loc)
            loc = loc[sort_ind]
            angles = angles[sort_ind]
            theta_angle = np.interp(np.arange(len(self.lfp)), loc, angles)
            angle_descend = np.where(np.diff(theta_angle) < 0)[0]
            theta_angle[angle_descend] = -theta_angle[angle_descend] + 360
            theta_360 = theta_angle

        else:
            print("method not understood")

        if peak[0] < trough[0]:
            peak = peak[1:]
        if trough[-1] > peak[-1]:
            trough = trough[:-1]

        assert len(trough) == len(peak)

        rising_time = (peak[1:] - trough[1:]) / eegSrate
        falling_time = (trough[1:] - peak[:-1]) / eegSrate

        self.amp = theta_amp
        self.angle = theta_360
        self.trough = trough
        self.peak = peak
        self.lfp_filtered = thetalfp
        self.rise_time = rising_time
        self.fall_time = falling_time

    @property
    def rise_mid(self):
        theta_trough = self.trough
        theta_peak = self.peak
        thetalfp = self.lfp_filtered
        rise_midpoints = np.array(
            [
                trough
                + np.argmin(
                    np.abs(
                        thetalfp[trough:peak]
                        - (
                            max(thetalfp[trough:peak])
                            - np.ptp(thetalfp[trough:peak]) / 2
                        )
                    )
                )
                for (trough, peak) in zip(theta_trough, theta_peak)
            ]
        )
        return rise_midpoints

    @property
    def fall_mid(self):
        theta_peak = self.peak
        theta_trough = self.trough
        thetalfp = self.lfp_filtered
        fall_midpoints = np.array(
            [
                peak
                + np.argmin(
                    np.abs(
                        thetalfp[peak:trough]
                        - (
                            max(thetalfp[peak:trough])
                            - np.ptp(thetalfp[peak:trough]) / 2
                        )
                    )
                )
                for (peak, trough) in zip(theta_peak[:-1], theta_trough[1:])
            ]
        )

        return fall_midpoints

    @property
    def peak_width(self):
        return (self.fall_mid - self.rise_mid[:-1]) / self.fs

    @property
    def trough_width(self):
        return (self.rise_mid[1:] - self.fall_mid) / self.fs

    @property
    def asymmetry(self):
        return self.rise_time / (self.rise_time + self.fall_time)

    @property
    def peaktrough(self):
        return self.peak_width / (self.peak_width + self.trough_width)

    def break_by_phase(self, y, binsize=20, slideby=None):
        """Breaks y into theta phase specific components

        Parameters
        ----------
        lfp : array like
            reference lfp from which theta phases are estimated
        y : array like
            timeseries which is broken into components
        binsize : int, optional
            width of each bin in degrees, by default 20
        slideby : int, optional
            slide each bin by this amount in degrees, by default None

        Returns
        -------
        [list]
            list of broken signal into phase components
        """

        assert len(self.lfp) == len(y), "Both signals should be of same length"
        angle_bin = np.arange(0, 360 - binsize, slideby)
        if slideby is None:
            slideby = binsize
            angle_bin = np.arange(0, 360 - binsize, slideby)
        angle_centers = angle_bin + binsize / 2

        y_at_phase = []
        for phase in angle_bin:
            y_at_phase.append(
                y[np.where((self.angle >= phase) & (self.angle < phase + binsize))[0]]
            )

        return y_at_phase, angle_bin, angle_centers

    def sanityCheck(self):
        """Plots raw signal with filtered signal and peak, trough locations with phase

        Returns
        -------
        ax : obj
        """

        fig, ax = plt.subplots(2, 1, sharex=True, figsize=(15, 8))

        ax[0].plot(stats.zscore(self.lfp), "k", label="raw")
        ax[0].plot(stats.zscore(self.lfp_filtered), "r", label="filtered")
        ax[0].vlines(
            self.peak,
            ymin=-5,
            ymax=5,
            colors="green",
            linestyles="dashed",
            label="peak",
        )

        ax[0].vlines(
            self.trough,
            ymin=-5,
            ymax=5,
            colors="blue",
            linestyles="dashed",
            label="trough",
        )
        ax[0].set_ylabel("Amplitude")
        ax[0].legend()

        ax[1].plot(self.angle, "k")
        ax[1].set_xlabel("frame number")
        ax[1].set_ylabel("Phase")

        fig.suptitle(f"Theta parameters estimation using {self.method}")

        return ax


def psd_auc(signal: core.Signal, freq_band: tuple, window=10, overlap=5):
    """Calculates area under the power spectrum for a given frequency band

    Parameters
    ----------
    eeg : [array]
        channels x time, has to be two dimensional

    Returns
    -------
    [type]
        [description]
    """

    assert isinstance(
        signal, core.Signal
    ), "signal should be a neuropy.core.Signal object"

    fs = signal.sampling_rate
    aucChans = []
    for sig in signal.traces:

        f, pxx = sg.welch(
            stats.zscore(sig),
            fs=fs,
            nperseg=int(window * fs),
            noverlap=int(overlap * fs),
            axis=-1,
        )
        f_theta = np.where((f > freq_band[0]) & (f < freq_band[1]))[0]
        area_in_freq = np.trapz(pxx[f_theta], x=f[f_theta])

        aucChans.append(area_in_freq)

    return aucChans


def hilbert_amplitude_stat(signals, freq_band, fs, statistic="mean"):
    """Calculates hilbert amplitude statistic over the entire signal

    Parameters
    ----------
    signals : list of signals or np.array
        [description]
    statistic : str, optional
        [description], by default "mean"

    Returns
    -------
    [type]
        [description]
    """

    if statistic == "mean":
        get_stat = lambda x: np.mean(x)
    if statistic == "median":
        get_stat = lambda x: np.median(x)
    if statistic == "std":
        get_stat = lambda x: np.std(x)

    bandpower_stat = np.zeros(len(signals))
    for i, sig in enumerate(signals):
        filtered = filter_sig.bandpass(sig, lf=freq_band[0], hf=freq_band[1], fs=fs)
        amplitude_envelope = np.abs(hilbertfast(filtered))
        bandpower_stat[i] = get_stat(amplitude_envelope)

    return bandpower_stat


def theta_phase_specfic_extraction(signal, y, fs, binsize=20, slideby=None):
    """Breaks y into theta phase specific components

    Parameters
    ----------
    signal : array like
        reference lfp from which theta phases are estimated
    y : array like
        timeseries which is broken into components
    binsize : int, optional
        width of each bin in degrees, by default 20
    slideby : int, optional
        slide each bin by this amount in degrees, by default None

    Returns
    -------
    [list]
        list of broken signal into phase components
    """

    assert len(signal) == len(y), "Both signals should be of same length"
    thetalfp = filter_sig.bandpass(signal, lf=1, hf=25, fs=fs)
    hil_theta = hilbertfast(thetalfp)
    theta_angle = np.angle(hil_theta, deg=True) + 180  # range from 0-360 degree

    if slideby is None:
        slideby = binsize

    # --- sliding windows--------
    angle_bin = np.arange(0, 361)
    slide_angles = np.lib.stride_tricks.sliding_window_view(angle_bin, binsize)[
        ::slideby, :
    ]
    angle_centers = np.mean(slide_angles, axis=1)

    y_at_phase = []
    for phase in slide_angles:
        y_at_phase.append(
            y[np.where((theta_angle >= phase[0]) & (theta_angle <= phase[-1]))[0]]
        )

    return y_at_phase, angle_bin, angle_centers


def irasa(
    data,
    sf=None,
    ch_names=None,
    band=(1, 30),
    hset=np.arange(1.1, 1.95, 0.05),
    return_fit=False,
    win_sec=4,
    kwargs_welch=dict(average="median", window="hamming"),
):
<<<<<<< HEAD

=======
>>>>>>> 34ffe006
    """
    Separate the aperiodic (= fractal, or 1/f) and oscillatory component of the
    power spectra of EEG data using the IRASA method.
    .. versionadded:: 0.1.7

    Copyright (c) 2018, Raphael Vallat
    All rights reserved.

    Parameters
    ----------
    data : :py:class:`numpy.ndarray` or :py:class:`mne.io.BaseRaw`
        1D or 2D EEG data. Can also be a :py:class:`mne.io.BaseRaw`, in which
        case ``data``, ``sf``, and ``ch_names`` will be automatically
        extracted, and ``data`` will also be converted from Volts (MNE default)
        to micro-Volts (YASA).
    sf : float
        The sampling frequency of data AND the hypnogram.
        Can be omitted if ``data`` is a :py:class:`mne.io.BaseRaw`.
    ch_names : list
        List of channel names, e.g. ['Cz', 'F3', 'F4', ...]. If None,
        channels will be labelled ['CHAN001', 'CHAN002', ...].
        Can be omitted if ``data`` is a :py:class:`mne.io.BaseRaw`.
    band : tuple or None
        Broad band frequency range.
        Default is 1 to 30 Hz.
    hset : :py:class:`numpy.ndarray`
        Resampling factors used in IRASA calculation. Default is to use a range
        of values from 1.1 to 1.9 with an increment of 0.05.
    return_fit : boolean
        If True (default), fit an exponential function to the aperiodic PSD
        and return the fit parameters (intercept, slope) and :math:`R^2` of
        the fit.
        The aperiodic signal, :math:`L`, is modeled using an exponential
        function in semilog-power space (linear frequencies and log PSD) as:
        .. math:: L = a + \\text{log}(F^b)
        where :math:`a` is the intercept, :math:`b` is the slope, and
        :math:`F` the vector of input frequencies.
    win_sec : int or float
        The length of the sliding window, in seconds, used for the Welch PSD
        calculation. Ideally, this should be at least two times the inverse of
        the lower frequency of interest (e.g. for a lower frequency of interest
        of 0.5 Hz, the window length should be at least 2 * 1 / 0.5 =
        4 seconds).
    kwargs_welch : dict
        Optional keywords arguments that are passed to the
        :py:func:`scipy.signal.welch` function.
    Returns
    -------
    freqs : :py:class:`numpy.ndarray`
        Frequency vector.
    psd_aperiodic : :py:class:`numpy.ndarray`
        The fractal (= aperiodic) component of the PSD.
    psd_oscillatory : :py:class:`numpy.ndarray`
        The oscillatory (= periodic) component of the PSD.
    fit_params : :py:class:`pandas.DataFrame` (optional)
        Dataframe of fit parameters. Only if ``return_fit=True``.
    Notes
    -----
    The Irregular-Resampling Auto-Spectral Analysis (IRASA) method is
    described in Wen & Liu (2016). In a nutshell, the goal is to separate the
    fractal and oscillatory components in the power spectrum of EEG signals.
    The steps are:
    1. Compute the original power spectral density (PSD) using Welch's method.
    2. Resample the EEG data by multiple non-integer factors and their
       reciprocals (:math:`h` and :math:`1/h`).
    3. For every pair of resampled signals, calculate the PSD and take the
       geometric mean of both. In the resulting PSD, the power associated with
       the oscillatory component is redistributed away from its original
       (fundamental and harmonic) frequencies by a frequency offset that varies
       with the resampling factor, whereas the power solely attributed to the
       fractal component remains the same power-law statistical distribution
       independent of the resampling factor.
    4. It follows that taking the median of the PSD of the variously
       resampled signals can extract the power spectrum of the fractal
       component, and the difference between the original power spectrum and
       the extracted fractal spectrum offers an approximate estimate of the
       power spectrum of the oscillatory component.
    Note that an estimate of the original PSD can be calculated by simply
    adding ``psd = psd_aperiodic + psd_oscillatory``.
    For an example of how to use this function, please refer to
    https://github.com/raphaelvallat/yasa/blob/master/notebooks/11_IRASA.ipynb
    References
    ----------
    .. [1] Wen, H., & Liu, Z. (2016). Separating Fractal and Oscillatory
           Components in the Power Spectrum of Neurophysiological Signal.
           Brain Topography, 29(1), 13–26.
           https://doi.org/10.1007/s10548-015-0448-0
    .. [2] https://github.com/fieldtrip/fieldtrip/blob/master/specest/
    .. [3] https://github.com/fooof-tools/fooof
    .. [4] https://www.biorxiv.org/content/10.1101/299859v1
    """
    import fractions

    # Check if input data is a MNE Raw object

    # Safety checks
    assert isinstance(data, np.ndarray), "Data must be a numpy array."
    data = np.atleast_2d(data)
    assert data.ndim == 2, "Data must be of shape (nchan, n_samples)."
    nchan, npts = data.shape
    assert nchan < npts, "Data must be of shape (nchan, n_samples)."
    assert sf is not None, "sf must be specified if passing a numpy array."
    assert isinstance(sf, (int, float))
    if ch_names is None:
        ch_names = ["CHAN" + str(i + 1).zfill(3) for i in range(nchan)]
    else:
        ch_names = np.atleast_1d(np.asarray(ch_names, dtype=str))
        assert ch_names.ndim == 1, "ch_names must be 1D."
        assert len(ch_names) == nchan, "ch_names must match data.shape[0]."

    # Check the other arguments
    hset = np.asarray(hset)
    assert hset.ndim == 1, "hset must be 1D."
    assert hset.size > 1, "2 or more resampling fators are required."
    hset = np.round(hset, 4)  # avoid float precision error with np.arange.
    band = sorted(band)
    assert band[0] > 0, "first element of band must be > 0."
    assert band[1] < (sf / 2), "second element of band must be < (sf / 2)."
    win = int(win_sec * sf)  # nperseg

    # Calculate the original PSD over the whole data
    freqs, psd = sg.welch(data, sf, nperseg=win, **kwargs_welch)

    # Start the IRASA procedure
    psds = np.zeros((len(hset), *psd.shape))

    for i, h in enumerate(hset):
        # Get the upsampling/downsampling (h, 1/h) factors as integer
        rat = fractions.Fraction(str(h))
        up, down = rat.numerator, rat.denominator
        # Much faster than FFT-based resampling
        data_up = sg.resample_poly(data, up, down, axis=-1)
        data_down = sg.resample_poly(data, down, up, axis=-1)
        # Calculate the PSD using same params as original
        freqs_up, psd_up = sg.welch(data_up, h * sf, nperseg=win, **kwargs_welch)
        freqs_dw, psd_dw = sg.welch(data_down, sf / h, nperseg=win, **kwargs_welch)
        # Geometric mean of h and 1/h
        psds[i, :] = np.sqrt(psd_up * psd_dw)

    # Now we take the median PSD of all the resampling factors, which gives
    # a good estimate of the aperiodic component of the PSD.
    psd_aperiodic = np.median(psds, axis=0)
    print(psd_aperiodic.shape, psd_aperiodic[:2])

    # We can now calculate the oscillations (= periodic) component.
    psd_osc = psd - psd_aperiodic

    # Let's crop to the frequencies defined in band
    mask_freqs = np.ma.masked_outside(freqs, *band).mask
    freqs = freqs[~mask_freqs]
    psd_aperiodic = np.compress(~mask_freqs, psd_aperiodic, axis=-1)
    psd_osc = np.compress(~mask_freqs, psd_osc, axis=-1)

    if return_fit:
        # Aperiodic fit in semilog space for each channel
        from scipy.optimize import curve_fit

        intercepts, slopes, r_squared = [], [], []

        def func(t, a, b):
            # See https://github.com/fooof-tools/fooof
            return a + np.log(t ** b)

        for y in np.atleast_2d(psd_aperiodic):
            y_log = np.log(y)
            # Note that here we define bounds for the slope but not for the
            # intercept.
            popt, pcov = curve_fit(
                func, freqs, y_log, p0=(2, -1), bounds=((-np.inf, -10), (np.inf, 2))
            )
            intercepts.append(popt[0])
            slopes.append(popt[1])
            # Calculate R^2: https://stackoverflow.com/q/19189362/10581531
            residuals = y_log - func(freqs, *popt)
            ss_res = np.sum(residuals ** 2)
            ss_tot = np.sum((y_log - np.mean(y_log)) ** 2)
            r_squared.append(1 - (ss_res / ss_tot))

        # Create fit parameters dataframe
        fit_params = {
            "Chan": ch_names,
            "Intercept": intercepts,
            "Slope": slopes,
            "R^2": r_squared,
            "std(osc)": np.std(psd_osc, axis=-1, ddof=1),
        }
        return freqs, psd_aperiodic, psd_osc, pd.DataFrame(fit_params)
    else:
        return freqs, psd_aperiodic, psd_osc


def plot_miniscope_noise(
    signal, ch, block_sec=10, interval_sec=60, remove_disconnects=False
):

    assert isinstance(signal, core.Signal)

    f_full, Pxx_full, time = [], [], []
    nblocks = np.floor(signal.duration / interval_sec).astype(int)
    for id in range(nblocks):
        block_start = int(interval_sec * id * signal.sampling_rate)
        block_end = int(block_start + signal.sampling_rate * block_sec)
        f, Pxx = sg.welch(
            signal.traces[ch][block_start:block_end],
            fs=signal.sampling_rate,
            nperseg=signal.sampling_rate,
            scaling="spectrum",
        )
        f_full.append(f)
        Pxx_full.append(Pxx)
        time.append(block_start / signal.sampling_rate)

    f_full = np.asarray(f_full)
    Pxx_full = np.asarray(Pxx_full)

    # Quick and dirty method to remove disconnects - threshold excessive high frequency noise
    if remove_disconnects:
        freq_bool = np.bitwise_and(f_full[0] > 4354, f_full[0] < 4836)
        good_epochs = Pxx_full[:, freq_bool].sum(axis=1) < 20000
        f_full = f_full[good_epochs]
        Pxx_full = Pxx_full[good_epochs]

    fig, ax = plt.subplots(2, 3, figsize=(12, 8))
    colors = plt.cm.rainbow(np.linspace(0, 1, nblocks))
    for fT, PxxT, color in zip(f_full, Pxx_full, colors):
        ax[0][0].plot(fT, PxxT, color=color)
    ax[0][0].set_xlabel("Freq (Hz)")
    ax[0][0].set_ylabel("PSD")

    noise_limits = [[4835, 4855], [9670, 9700], [14510, 14550], [57, 63]]

    for a, lim in zip(ax.reshape(-1)[1:], noise_limits):
        freq_bool = np.bitwise_and(f > lim[0], f < lim[1])
        sns.heatmap(Pxx_full[:, freq_bool].T, ax=a)
        a.set_yticks([0, freq_bool.sum()])
        a.set_yticklabels([str(f[freq_bool].min()), str(f[freq_bool].max())])
        a.set_xticks((0, nblocks))
        a.set(xticklabels=("0", str(time[-1])))
        a.set_xlabel("Time (30 sec blocks)")
        a.set_ylabel("Frez (Hz)")

    fig.suptitle("Miniscope Noise Tracking")

    return f_full, Pxx_full


if __name__ == "__main__":
<<<<<<< HEAD
    pass
=======
    from neuropy.io import BinarysignalIO

    datfile = BinarysignalIO(
        "/data/Working/Trace_FC/Recording_Rats/Finn/2022_01_18_habituation/continuous_combined_denoised.dat",
        n_channels=35,
        sampling_rate=30000,
    )

    signal = datfile.get_signal()

    plot_miniscope_noise(signal, 23)
>>>>>>> 34ffe006
<|MERGE_RESOLUTION|>--- conflicted
+++ resolved
@@ -1008,10 +1008,7 @@
     win_sec=4,
     kwargs_welch=dict(average="median", window="hamming"),
 ):
-<<<<<<< HEAD
-
-=======
->>>>>>> 34ffe006
+
     """
     Separate the aperiodic (= fractal, or 1/f) and oscillatory component of the
     power spectra of EEG data using the IRASA method.
@@ -1259,18 +1256,4 @@
 
 
 if __name__ == "__main__":
-<<<<<<< HEAD
-    pass
-=======
-    from neuropy.io import BinarysignalIO
-
-    datfile = BinarysignalIO(
-        "/data/Working/Trace_FC/Recording_Rats/Finn/2022_01_18_habituation/continuous_combined_denoised.dat",
-        n_channels=35,
-        sampling_rate=30000,
-    )
-
-    signal = datfile.get_signal()
-
-    plot_miniscope_noise(signal, 23)
->>>>>>> 34ffe006
+    pass