import numpy as np
from pathlib import Path
import pandas as pd


class PhyIO:
    def __init__(self, dirname: Path, include_groups=("mua", "good")) -> None:
        self.source_dir = Path(dirname)
        self.sampling_rate = None
        self.spiketrains = None
        self.waveforms = None
        self.peak_waveforms = None
        self.peak_channels = None
        self.include_groups = include_groups
        self._parse_folder()

    def _parse_folder(self):
        params = {}
        with (self.source_dir / "params.py").open("r") as f:
            for line in f:
                line_values = (
                    line.replace("\n", "")
                    .replace('r"', '"')
                    .replace('"', "")
                    .split("=")
                )
                params[line_values[0].strip()] = line_values[1].strip()

        self.sampling_rate = int(float(params["sample_rate"]))
        self.n_channels = int(params["n_channels_dat"])
        self.n_features_per_channel = int(params["n_features_per_channel"])

        spktime = np.load(self.source_dir / "spike_times.npy")
        clu_ids = np.load(self.source_dir / "spike_clusters.npy")
        spk_templates_id = np.load(self.source_dir / "spike_templates.npy")
        spk_templates = np.load(self.source_dir / "templates.npy")
        cluinfo = pd.read_csv(self.source_dir / "cluster_info.tsv", delimiter="\t")
        similarity = np.load(self.source_dir / "similar_templates.npy")

        # if self.include_noise_clusters:
        #     cluinfo = cluinfo[
        #         cluinfo["group"].isin(["mua", "good", "noise"])
        #     ].reset_index(drop=True)
        # else:
        #     cluinfo = cluinfo[cluinfo["group"].isin(["mua", "good"])].reset_index(
        #         drop=True
        #     )

        cluinfo = cluinfo[cluinfo["group"].isin(self.include_groups)].reset_index(
            drop=True
        )
        if "id" not in cluinfo:
            print(
                "id column does not exist in cluster_info.tsv. Using cluster_id column instead."
            )
            cluinfo["id"] = cluinfo["cluster_id"]

        self.cluster_info = cluinfo.copy()
<<<<<<< HEAD
        self.neuron_ids = cluinfo["id"]
        self.peak_amplitudes = cluinfo["amp"].values
        self.peak_channels = cluinfo["ch"].values
        self.shank_ids = cluinfo["sh"].values
        self.clu_q = cluinfo["q"].values
        self.channel_map = channel_map
        self.channel_positions = channel_positions
=======
        self.amplitudes = cluinfo["amp"].values
        self.peak_channels = cluinfo["ch"].values
        self.shank_ids = cluinfo["sh"].values
>>>>>>> 89853d88

        if not self.cluster_info.empty:
            spiketrains, template_waveforms = [], []
            for clu in cluinfo.itertuples():
                clu_spike_location = np.where(clu_ids == clu.id)[0]
                spkframes = spktime[clu_spike_location]
                cell_template_id, counts = np.unique(
                    spk_templates_id[clu_spike_location], return_counts=True
                )
                spiketrains.append(spkframes / self.sampling_rate)
                template_waveforms.append(
                    spk_templates[cell_template_id[np.argmax(counts)]].squeeze().T
                )

            self.spiketrains = np.array(spiketrains, dtype="object")
<<<<<<< HEAD
            self.clu_ids = np.array(clu_id, dtype="object")
            self.template_id = np.array(template_id)
=======
>>>>>>> 89853d88
            self.waveforms = np.array(template_waveforms)
            self.peak_waveforms = [
                wav[np.argmax(np.max(wav, axis=1))] for wav in template_waveforms
            ]<|MERGE_RESOLUTION|>--- conflicted
+++ resolved
@@ -56,7 +56,6 @@
             cluinfo["id"] = cluinfo["cluster_id"]
 
         self.cluster_info = cluinfo.copy()
-<<<<<<< HEAD
         self.neuron_ids = cluinfo["id"]
         self.peak_amplitudes = cluinfo["amp"].values
         self.peak_channels = cluinfo["ch"].values
@@ -64,11 +63,6 @@
         self.clu_q = cluinfo["q"].values
         self.channel_map = channel_map
         self.channel_positions = channel_positions
-=======
-        self.amplitudes = cluinfo["amp"].values
-        self.peak_channels = cluinfo["ch"].values
-        self.shank_ids = cluinfo["sh"].values
->>>>>>> 89853d88
 
         if not self.cluster_info.empty:
             spiketrains, template_waveforms = [], []
@@ -84,11 +78,8 @@
                 )
 
             self.spiketrains = np.array(spiketrains, dtype="object")
-<<<<<<< HEAD
             self.clu_ids = np.array(clu_id, dtype="object")
             self.template_id = np.array(template_id)
-=======
->>>>>>> 89853d88
             self.waveforms = np.array(template_waveforms)
             self.peak_waveforms = [
                 wav[np.argmax(np.max(wav, axis=1))] for wav in template_waveforms
